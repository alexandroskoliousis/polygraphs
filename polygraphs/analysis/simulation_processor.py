--- conflicted
+++ resolved
@@ -153,7 +153,6 @@
         # Reslove path to config file
         config_path = os.path.join(subfolder_path, config_file[0])
 
-<<<<<<< HEAD
         # Load the configuration JSON file
         config_data = self.load_config(config_path)
 
@@ -166,23 +165,10 @@
 
         # Check if the subfolder meets the inclusion/exclusion criteria
         if self.include or self.exclude:
-=======
-        # Check if the subfolder meets the inclusion/exclusion criteria
-        if self.include or self.exclude:
-            # Load the configuration JSON file
-            config_data = self.load_config(config_path)
-
->>>>>>> 786e5479
             # Skip directory if it meets criteria
             if not self.should_include(config_data) or self.should_exclude(config_data):
                 return
 
-<<<<<<< HEAD
-=======
-            # Store config in configs if we didnt skip directory
-            self.configs[config_path] = config_data
-
->>>>>>> 786e5479
         # Filter and sort HDF5 files based on their numerical order
         _hd5_files = sorted([f for f in files if f.endswith(".hd5")])
 
@@ -209,26 +195,12 @@
         # Add configuration JSON file path to the DataFrame
         df["config_json_path"] = config_path
 
-<<<<<<< HEAD
         # Extract parameters from the configuration JSON file
         df["trials"] = config_data.get("trials")
         df["network_size"] = config_data.get("network", {}).get("size")
         df["network_kind"] = config_data.get("network", {}).get("kind")
         df["op"] = config_data.get("op")
         df["epsilon"] = config_data.get("epsilon")
-=======
-        # Add configuration JSON file path to the DataFrame
-        df["config_json_path"] = config_path
-        # Extract parameters from the configuration JSON file
-        trials, network_size, network_kind, op, epsilon = self.extract_params(
-            config_path
-        )
-        df["trials"] = trials
-        df["network_size"] = network_size
-        df["network_kind"] = network_kind
-        df["op"] = op
-        df["epsilon"] = epsilon
->>>>>>> 786e5479
 
         # Check if there is a data.csv file in the subfolder
         csv_file = [f for f in files if f == "data.csv"]
@@ -238,17 +210,10 @@
             csv_df = pd.read_csv(csv_path)
             num_files = len(hd5_files)
 
-<<<<<<< HEAD
             # Skip folder if rows in CSV doesn't match the number of binary and HDF5 files
             if len(csv_df) != num_files:
                 print(
                     f"Number of rows in data.csv did not match bin and hd5 files: {subfolder_path}"
-=======
-            # Raise an error if the number of rows in CSV doesn't match the number of binary and HDF5 files
-            if len(csv_df) != num_files:
-                raise ValueError(
-                    f"Number of rows in data.csv does not match the number of bin and hd5 files in: {subfolder_path}"
->>>>>>> 786e5479
                 )
                 return
 
